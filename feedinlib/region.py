import xarray as xr # todo add to setup
import numpy as np
import pandas as pd

import os
from feedinlib import tools
from feedinlib import Photovoltaic, WindPowerPlant
from feedinlib.models import WindpowerlibTurbine
from feedinlib.models import WindpowerlibTurbineCluster


class Region:
    """
    can also be multi-region
    """
    def __init__(self, geom, weather):
        """

        :param geom: polygon
        :param weather: Weather Objekt
        """
        self.geom = geom
        self.weather = weather

    def wind_feedin(self, register, assignment_func=None, snapshots=None,
                    capacity_periods=False, **kwargs):
        """
        Bekommt Anlagenregister wie MaStR oder bekommt Anlagenregister wie OPSD
        und macht über assignment_func Annahme welche Anlage installiert ist,
        z.B. über mittlere Windgeschwindigkeit oder Anlagenleistung...

        Parameters
        ------------
        register : pd.DataFrame
            Contains power plant data and location of each power plant in columns
            'lat' (latitude) and 'lon' (longitude). Required power plant data:
            turbine type in column 'name', hub height in m in column 'hub_height'.
            Optional data: rotor diameter in m in 'rotor_diameter'.
            todo what about nominal power - comes from oedb. Aber wenn eigene leistungskurve angegeben wird...?
        assignment_func : Funktion, die Anlagen in einer Wetterzelle mit
            Information zu Leistung und Standort sowie die mittl.
            Windgeschwindigkeit der Wetterzelle bekommt und jeder Anlage einen
            Typ und eine Nabenhöhe zuordnet
        snapshots : Zeitschritte, für die Einspeisung berechnet werden soll
        capacity_periods : bool
            Zeitreihe wird in "periods" mit gleicher installierter Leistung
            getrennt berechnet und am Ende zusammengefügt.

        Other parameters
        ----------------
        power_curves : optional, falls eigene power_curves vorgegeben werde
            sollen
            .... copy from windpowerlib --> ModelChain parameters
        open_FRED_pkl : bool
            If True weather data is loaded from open_FRED pickle files per
            location.

        Returns
        -------
        feedin : pd.Series
            Absolute feed-in of wind power plants in region in todo: unit W.

        """
        register = tools.add_weather_locations_to_register(
            register=register, weather_coordinates=self.weather)
        # todo: use function for retrieving all possible weather locations as
        #  df[['lat', 'lon']] instead
        weather_locations = register[['weather_lat', 'weather_lon']].groupby(
            ['weather_lat', 'weather_lon']).size().reset_index().drop([0],
                                                                      axis=1)
        # get turbine types (and data) from register
        # first round hub_height and rotor_diameter values
        register['hub_height'] = register['hub_height'].round()
        register['rotor_diameter'] = register['rotor_diameter'].round()
        turbine_data = register.groupby(
            ['turbine_type', 'hub_height',
             'rotor_diameter']).size().reset_index().drop(0, axis=1)
        # initialize wind turbine objects for each turbine type in register
        turbine_data['turbine'] = turbine_data.apply(
            lambda x: WindPowerPlant(model=WindpowerlibTurbine, **x), axis=1)
        turbine_data.index = turbine_data[['turbine_type', 'hub_height',
                                           'rotor_diameter']].applymap(
            lambda x: x if isinstance(x, str) else int(x)).applymap(str).apply(
            lambda x: '_'.join(x), axis=1)
        turbines_region = dict(turbine_data['turbine'])

        region_feedin_df = pd.DataFrame()
        for weather_location, weather_index in zip([list(weather_locations.iloc[index])
                                 for index in weather_locations.index],
                                    weather_locations.index): # todo: weather id....
            # select power plants belonging to weather location
            power_plants = register.loc[
                (register['weather_lat'] == weather_location[0]) & (
<<<<<<< HEAD
                    register['weather_lon'] == weather_location[1])]
=======
                    register['weather_lon'] == weather_location[1])]  # todo: nicer way?
            # todo: assignment func

            # prepare power plants for windpowerlib TurbineClusterModelChain # todo make generic - other models must be usable
            turbine_types_location = power_plants.groupby(
                'id').size().reset_index().drop(0, axis=1)
            wind_turbine_fleet = pd.DataFrame()
            for turbine_type in turbine_types_location['id']:
                capacity = power_plants.loc[
                    power_plants['id'] == turbine_type][
                    'capacity'].sum()  # todo check capacity of opsd register
                df = pd.DataFrame(
                    {'wind_turbine': [turbines_region[turbine_type]],
                     'total_capacity': [capacity]})
                wind_turbine_fleet = pd.concat([wind_turbine_fleet, df])
            wind_turbine_fleet.index = np.arange(0, len(wind_turbine_fleet))
            wind_farm_data = {'name': 'todo',
                              'wind_turbine_fleet': wind_turbine_fleet}
>>>>>>> 5618a36f

            # select weather of weather location and drop location index
            weather = self.weather.loc[
                (self.weather.index.get_level_values('lat') ==
                 weather_location[0]) & (
                        self.weather.index.get_level_values('lon') ==
                        weather_location[1])].droplevel(level=[1, 2])

            # todo: assignment func

            # form periods for feed-in time series calculation
            if capacity_periods:
                # periods with constant installed capacity
                periods = tools.get_time_periods_with_equal_capacity(
                    power_plants, start=weather.index[0],
                    stop=weather.index[-1])
            else:
                # whole period as given in `self.weather`
                periods = pd.DataFrame(data={
                    'start': weather.index[0],
                    'stop': weather.index[-1]}, index=[0])

            # calculate feedin for periods and aggregate to `feedin`
            feedin_weather_loc = pd.Series()
            for start, stop in zip(periods['start'], periods['stop']):
                # select weather # todo function in weather object?
                if weather.index[0].tz is None:
                    weather.index = weather.index.tz_localize(start.tz)
                weather_period = weather[weather.index >= start]
                if stop == periods['stop'].iloc[-1]:
                    weather_period = weather_period[
                        weather_period.index <= stop]
                else:
                    weather_period = weather_period[
                        weather_period.index < stop]
                # select power plants
                filtered_power_plants = tools.filter_register_by_period(
                    register=power_plants, start=start, stop=stop)

                # prepare power plants for windpowerlib TurbineClusterModelChain # todo make generic - other models must be usable
                turbine_types_location = power_plants.groupby(
                    'id').size().reset_index().drop(0, axis=1)
                wind_turbine_fleet = pd.DataFrame()
                for turbine_type in turbine_types_location['id']:
                    capacity = power_plants.loc[
                        power_plants['id'] == turbine_type]['capacity'].sum()  # todo check capacity of opsd register
                    df = pd.DataFrame({
                            'wind_turbine': [turbines_region[turbine_type]],
                        'total_capacity': [capacity]})
                    wind_turbine_fleet = pd.concat([wind_turbine_fleet, df])
                    wind_farm_data = {'name': 'todo',
                                      'wind_turbine_fleet': wind_turbine_fleet}

                # initialize wind farm and run TurbineClusterModelChain
                wind_farm = WindPowerPlant(model=WindpowerlibTurbineCluster,
                                           **wind_farm_data)
                feedin_ts = wind_farm.feedin(weather=weather_period)  # todo scaling?
                feedin_weather_loc = feedin_weather_loc.append(feedin_ts)
            feedin_weather_loc.name = feedin_ts.name
            feedin_df = pd.DataFrame(data=feedin_weather_loc).rename(
                columns={feedin_ts.name: 'feedin_{}'.format(weather_index)})
            region_feedin_df = pd.concat([region_feedin_df, feedin_df], axis=1)
        feedin = region_feedin_df.sum(axis=1).rename('feedin')
        return feedin

    def pv_feedin_distribution_register(self, distribution_dict,
                                    technical_parameters, register):
        """
        Innerhalb eines Wetterpunktes werden die Anlagen entsprechend des
        distribution_dict gewichtet. Jeder Wetterpunkt wird entsprechend der
        installierten Leistung nach Anlagenregister skaliert und anschließend
        eine absolute Zeitreihe für die Region zurück gegeben.

        Parameters
        ----------
        distribution_dict : dict
            Dict mit Anlagentyp und Anteil
            {'1': 0.6, 2: 0.4}
        technical_parameters : dict oder Liste mit PVSystems
            Dict mit Inverter, Ausrichtung, etc. der Module (alles was PVSystem
            benötigt)
        register : dataframe mit Standort und installierter Leistung für jede
            Anlage
        :return:
            absolute Einspeisung für Region
        """

        #lese Wetterdaten ein und preprocessing todo: hier Openfred-daten einsetzen

        output=pd.Series()
        register_pv_locations = tools.add_weather_locations_to_register(
            register=register, weather_coordinates=self.weather)

        # calculate installed capacity per weathercell
        installed_capacity = register_pv_locations.groupby(
            ['weather_lat', 'weather_lon'])['capacity'].agg('sum').reset_index()

        for index, row in installed_capacity.iterrows():
            for key in technical_parameters.keys():
                module = technical_parameters[key]
                pv_system = Photovoltaic(**module)
                lat = row['weather_lat']
                lon = row['weather_lon']
                weather_df = self.weather.loc[(self.weather['lat'] == lat)
                                              & (self.weather['lon'] == lon)]
                # calculate the feedin and set the scaling to 'area' or 'peak_power'
                feedin = pv_system.feedin(
                    weather=weather_df[
                        ['wind_speed', 'temp_air', 'dhi', 'dirhi', 'ghi']],
                    location=(lat, lon))
                feedin_scaled = pv_system.feedin(
                    weather=weather_df[
                        ['wind_speed', 'temp_air', 'dhi', 'dirhi', 'ghi']],
                    location=(lat, lon), scaling='peak_power', scaling_value=10)
                # get the distribution for the pv_module
                dist = distribution_dict[key]
                local_installed_capacity = row['capacity']
                # scale the output with the module_distribution and the local installed capacity
                module_feedin = feedin_scaled.multiply(
                    dist * local_installed_capacity)
                #        # add the module output to the output series
                output = output.add(other=module_feedin, fill_value=0).rename('feedin')
                output[output < 0] = 0

        return output.fillna(0)

    def pv_feedin(self, register, assignment_func=None, **kwargs):
        """
        Bekommt Anlagenregister wie MaStR oder OPSD
        und macht über assignment_func Annahme welche Anlage installiert ist,
        z.B. über Anlagenleistung...

        Parameters
        ------------
        register : dataframe mit Standort und installierter Leistung für jede
            Anlage
        assignment_func : Funktion, die Anlagen in einer Wetterzelle mit
            Information zu Leistung und Standort bekommt und jeder Anlage einen
            Modultyp, Wechselrichter, Ausrichtung, Neigung und Albedo zuordnet

        :return: feedin
            absolute Einspeisung für Region
        """
        # weise jeder Anlage eine Wetterzelle zu (pd.cut)
        # for weather_cell in self.weather_cells
        #   filtere Anlagen in Wetterzelle
        #   (wenn spezifiziert, wähle Anlage mit assignment func - nicht notwendig)
        #   aggregiere anlagen wenn möglich? groupby(['tilt', 'azimuth'...])
        #       für jede Anlagenkonfiguration
        #           initialisiere PVSystem
        #           berechne feedin, skaliert auf installierte Leistung
        #       summiere feedin über alle Anlagenkonfigurationen
        # summiere feedin über alle Zellen
        # return feedin
        pass


    def pv_feedin_distribution_rule(self, distribution_dict, technical_parameters, rule):
        """
        Innerhalb eines Wetterpunktes werden die Anlagen entsprechend des
        distribution_dict gewichtet. Jeder Wetterpunkt wird entsprechend der
        installierten Leistung nach Anlagenregister skaliert und anschließend
        eine absolute Zeitreihe für die Region zurück gegeben.

        Parameters
        ----------
        distribution_dict : dict
            Dict mit Anlagentyp und Anteil
            {'1': 0.6, 2: 0.4}
        technical_parameters : dict oder Liste mit PVSystems
            Dict mit Inverter, Ausrichtung, etc. der Module (alles was PVSystem
            benötigt)
        register : dataframe mit Standort und installierter Leistung für jede
            Anlage
        :return:
            absolute Einspeisung für Region
        """
        # (PVSystem initialisieren)
        # for weather_cell in rule
        #   initialisiere Location
        #       for each pvsystem
        #           rufe die pvlib ModelChain auf
        #       erstelle eine normierte Zeitreihe entsprechend der Gewichtung
        #       skaliere die normierte Zeitreihe entsprechend der rule Fkt.
        #  return feedin
        pass


def assignment_func_mean_wind_speed(register, weather):
    """
    todo move function from feedin_germany here (assign_turbine_data_by_wind_zone)
        after windzones were loaded into oedb
    :param register:
    :param weather: Dataarray mit Wetter einer Wetterzelle
    :return: register mit zusätzlich Anlagentyp und Nabenhöhe
    """
    # berechne avg_wind_speed
    avg_wind_speed = 7
    if avg_wind_speed < 5:
        register[:, 'type'] = 'E-82/2350'
        register[:, 'hub_height'] = 130
    else:
        register[:, 'type'] = 'E-101/3050'
        register[:, 'hub_height'] = 100
    return register
<|MERGE_RESOLUTION|>--- conflicted
+++ resolved
@@ -91,28 +91,7 @@
             # select power plants belonging to weather location
             power_plants = register.loc[
                 (register['weather_lat'] == weather_location[0]) & (
-<<<<<<< HEAD
                     register['weather_lon'] == weather_location[1])]
-=======
-                    register['weather_lon'] == weather_location[1])]  # todo: nicer way?
-            # todo: assignment func
-
-            # prepare power plants for windpowerlib TurbineClusterModelChain # todo make generic - other models must be usable
-            turbine_types_location = power_plants.groupby(
-                'id').size().reset_index().drop(0, axis=1)
-            wind_turbine_fleet = pd.DataFrame()
-            for turbine_type in turbine_types_location['id']:
-                capacity = power_plants.loc[
-                    power_plants['id'] == turbine_type][
-                    'capacity'].sum()  # todo check capacity of opsd register
-                df = pd.DataFrame(
-                    {'wind_turbine': [turbines_region[turbine_type]],
-                     'total_capacity': [capacity]})
-                wind_turbine_fleet = pd.concat([wind_turbine_fleet, df])
-            wind_turbine_fleet.index = np.arange(0, len(wind_turbine_fleet))
-            wind_farm_data = {'name': 'todo',
-                              'wind_turbine_fleet': wind_turbine_fleet}
->>>>>>> 5618a36f
 
             # select weather of weather location and drop location index
             weather = self.weather.loc[
