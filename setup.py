--- conflicted
+++ resolved
@@ -17,20 +17,12 @@
       long_description=read('README.rst'),
       long_description_content_type='text/x-rst',
       zip_safe=False,
-<<<<<<< HEAD
-      install_requires=['numpy >= 1.7.0',
-                        'pandas >= 0.13.1',
-                        'pvlib[optional] >= 0.5.0',
-                        'windpowerlib >= 0.0.6',
-                        'xarray >= 0.12.0',
-                        'cdsapi >= 0.1.4',
-                        'scipy'])
-=======
       install_requires=['pandas',
                         'pvlib >= 0.6.0',
-                        'windpowerlib >= 0.2.0'],
+                        'windpowerlib >= 0.2.0',
+                        'xarray >= 0.12.0',
+                        'cdsapi >= 0.1.4'],
       extras_require={
           'dev': ['pytest', 'jupyter', 'sphinx_rtd_theme', 'nbformat'],
           'examples': ['jupyter']}
-)
->>>>>>> 158518c9
+)